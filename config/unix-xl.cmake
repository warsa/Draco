#-----------------------------*-cmake-*----------------------------------------#
# file   config/unix-xl.cmake
# author Gabriel Rockefeller
# date   2012 Nov 1
# brief  Establish flags for Linux64 - IBM XL C++
# note   Copyright (C) 2016-2019 Triad National Security, LLC.
#        All rights reserved.
#------------------------------------------------------------------------------#

<<<<<<< HEAD
# Ref:
# https://www.ibm.com/support/knowledgecenter/SSXVZZ_16.1.0/com.ibm.xlcpp161.lelinux.doc/compiler_ref/opt_langlvl.html

=======
>>>>>>> d36aad36
#
# Compiler flag checks
#
include(platform_checks)
query_openmp_availability()

#
# Compiler Flags
#

if( NOT CXX_FLAGS_INITIALIZED )
  set( CXX_FLAGS_INITIALIZED "yes" CACHE INTERNAL "using draco settings." )

  # On Darwin, we need this config file:
  # -F/projects/opt/ppc64le/ibm/xlc-16.1.1.2/xlC/16.1.1/etc/xlc.cfg.rhel.7.5.gcc.7.3.0.cuda.9.2
  set( CMAKE_C_FLAGS                "-qarch=auto" ) # -qfloat=nomaf -qxlcompatmacros
  # Sequoia
  if( CMAKE_CXX_COMPILER_VERSION VERSION_LESS 13.0 )
    string( APPEND CMAKE_C_FLAGS " -qinfo=all -qflags=i:w -qsuppress=1540-0072")
    string( APPEND CMAKE_C_FLAGS " -qsuppress=1506-1197" )
  endif()

<<<<<<< HEAD
  set( CMAKE_C_FLAGS_DEBUG          "-g -O0 -qcheck -DDEBUG") #-qnosmp
  set( CMAKE_C_FLAGS_RELEASE        "-O3 -qsimd=auto -qstrict=nans:operationprecision -DNDEBUG" ) # -qhot=novector
  set( CMAKE_C_FLAGS_MINSIZEREL     "${CMAKE_C_FLAGS_RELEASE}" )
  set( CMAKE_C_FLAGS_RELWITHDEBINFO "-g -O3 -qsimd=auto -qstrict=nans:operationprecision" )  # -qhot=novector

  # Email from Roy Musselman <roymuss@us.ibm.com, 2019-03-21:
  # For C++14, add -qxflag=disable__cplusplusOverride
  set( CMAKE_CXX_FLAGS                "${CMAKE_C_FLAGS} -qxflag=disable__cplusplusOverride" )
  set( CMAKE_CXX_FLAGS_DEBUG          "${CMAKE_C_FLAGS_DEBUG}")
  set( CMAKE_CXX_FLAGS_RELEASE        "${CMAKE_C_FLAGS_RELEASE}")
  set( CMAKE_CXX_FLAGS_MINSIZEREL     "${CMAKE_CXX_FLAGS_RELEASE}")
  set( CMAKE_CXX_FLAGS_RELWITHDEBINFO "${CMAKE_C_FLAGS_RELWITHDEBINFO}" )

  # Use C99 standard.
  # set( CMAKE_C_FLAGS "${CMAKE_C_FLAGS} -qlanglvl=stdc99")
=======
   #  -F/projects/opt/ppc64le/ibm/xlc-16.1.1.2/xlC/16.1.1/etc/xlc.cfg.rhel.7.5.gcc.7.3.0.cuda.9.2
   set( CMAKE_C_FLAGS                "-qarch=auto -F/projects/opt/ppc64le/ibm/xlc-16.1.1.2/xlC/16.1.1/etc/xlc.cfg.rhel.7.5.gcc.7.3.0.cuda.9.2")
 #   set( CMAKE_C_FLAGS                "-qarch=auto" ) # -qfloat=nomaf -qxlcompatmacros
   # Sequoia
   if( CMAKE_CXX_COMPILER_VERSION VERSION_LESS 13.0 )
     string( APPEND CMAKE_C_FLAGS " -qinfo=all -qflags=i:w -qsuppress=1540-0072")
     string( APPEND CMAKE_C_FLAGS " -qsuppress=1506-1197" )
   endif()
   # -qlanglvl=c11 should be added by cmake automatically because CMAKE_C_STANDARD==11
   set( CMAKE_C_FLAGS_DEBUG          "-g -O0 -qcheck -DDEBUG") #-qnosmp
   set( CMAKE_C_FLAGS_RELEASE        "-O3 -qhot=novector -qsimd=auto -qstrict=nans:operationprecision -DNDEBUG" )
   set( CMAKE_C_FLAGS_MINSIZEREL     "${CMAKE_C_FLAGS_RELEASE}" )
   set( CMAKE_C_FLAGS_RELWITHDEBINFO "-g -O3 -qhot=novector -qsimd=auto -qstrict=nans:operationprecision" )

   # Email from Roy Musselman <roymuss@us.ibm.com, 2019-03-21:
   # For C++14, add -qxflag=disable__cplusplusOverride
   set( CMAKE_CXX_FLAGS                "${CMAKE_C_FLAGS} -qxflag=disable__cplusplusOverride")
   set( CMAKE_CXX_FLAGS_DEBUG          "${CMAKE_C_FLAGS_DEBUG}")
   set( CMAKE_CXX_FLAGS_RELEASE        "${CMAKE_C_FLAGS_RELEASE}")
   set( CMAKE_CXX_FLAGS_MINSIZEREL     "${CMAKE_CXX_FLAGS_RELEASE}")
   set( CMAKE_CXX_FLAGS_RELWITHDEBINFO "${CMAKE_C_FLAGS_RELWITHDEBINFO}" )

   # Use C99 standard.
   #set( CMAKE_C_FLAGS "${CMAKE_C_FLAGS} -qlanglvl=stdc99")
   # set( CMAKE_CXX_FLAGS "${CMAKE_CXX_FLAGS} -std=c++1y")
>>>>>>> d36aad36

endif()

##---------------------------------------------------------------------------##
# Ensure cache values always match current selection
##---------------------------------------------------------------------------##
set( CMAKE_C_FLAGS                "${CMAKE_C_FLAGS}"                CACHE STRING
  "compiler flags" FORCE )
set( CMAKE_C_FLAGS_DEBUG          "${CMAKE_C_FLAGS_DEBUG}"          CACHE STRING
  "compiler flags" FORCE )
set( CMAKE_C_FLAGS_RELEASE        "${CMAKE_C_FLAGS_RELEASE}"        CACHE STRING
  "compiler flags" FORCE )
set( CMAKE_C_FLAGS_MINSIZEREL     "${CMAKE_C_FLAGS_MINSIZEREL}"     CACHE STRING
  "compiler flags" FORCE )
set( CMAKE_C_FLAGS_RELWITHDEBINFO "${CMAKE_C_FLAGS_RELWITHDEBINFO}" CACHE STRING
  "compiler flags" FORCE )

set( CMAKE_CXX_FLAGS                "${CMAKE_CXX_FLAGS}"                CACHE
  STRING "compiler flags" FORCE )
set( CMAKE_CXX_FLAGS_DEBUG          "${CMAKE_CXX_FLAGS_DEBUG}"          CACHE
  STRING "compiler flags" FORCE )
set( CMAKE_CXX_FLAGS_RELEASE        "${CMAKE_CXX_FLAGS_RELEASE}"        CACHE
  STRING "compiler flags" FORCE )
set( CMAKE_CXX_FLAGS_MINSIZEREL     "${CMAKE_CXX_FLAGS_MINSIZEREL}"     CACHE
  STRING "compiler flags" FORCE )
set( CMAKE_CXX_FLAGS_RELWITHDEBINFO "${CMAKE_CXX_FLAGS_RELWITHDEBINFO}" CACHE
  STRING "compiler flags" FORCE )

<<<<<<< HEAD
#toggle_compiler_flag( DRACO_SHARED_LIBS "-qnostaticlink" "EXE_LINKER" "")
=======
# toggle_compiler_flag( DRACO_SHARED_LIBS "-qnostaticlink" "EXE_LINKER" "")
>>>>>>> d36aad36

# CMake will set OpenMP_C_FLAGS to '-qsmp.'  This option turns on
# OpenMP but also activates the auto-parallelizer.  We don't want to
# enable the 2nd feature so we need to specify the OpenMP flag to be
# '-qsmp=omp.'
<<<<<<< HEAD
if( CMAKE_CXX_COMPILER_VERSION VERSION_LESS 13.0 )
  toggle_compiler_flag( OPENMP_FOUND             "-qsmp=omp" "C;CXX;EXE_LINKER"
    "" )
#else()
  # toggle_compiler_flag( OPENMP_FOUND             "-qsmp=noauto"
  # "C;CXX;EXE_LINKER" "" )
=======
#toggle_compiler_flag( OPENMP_FOUND            ${OpenMP_C_FLAGS} "C;CXX;EXE_LINKER" "" )
if( CMAKE_CXX_COMPILER_VERSION VERSION_LESS 13.0 )
  toggle_compiler_flag( OPENMP_FOUND             "-qsmp=omp" "C;CXX;EXE_LINKER" "" )
#else()
#  toggle_compiler_flag( OPENMP_FOUND             "-qsmp=noauto" "C;CXX;EXE_LINKER" "" )
>>>>>>> d36aad36
endif()

#------------------------------------------------------------------------------#
# End config/unix-xl.cmake
#------------------------------------------------------------------------------#<|MERGE_RESOLUTION|>--- conflicted
+++ resolved
@@ -7,12 +7,9 @@
 #        All rights reserved.
 #------------------------------------------------------------------------------#
 
-<<<<<<< HEAD
 # Ref:
 # https://www.ibm.com/support/knowledgecenter/SSXVZZ_16.1.0/com.ibm.xlcpp161.lelinux.doc/compiler_ref/opt_langlvl.html
 
-=======
->>>>>>> d36aad36
 #
 # Compiler flag checks
 #
@@ -24,9 +21,9 @@
 #
 
 if( NOT CXX_FLAGS_INITIALIZED )
-  set( CXX_FLAGS_INITIALIZED "yes" CACHE INTERNAL "using draco settings." )
+   set( CXX_FLAGS_INITIALIZED "yes" CACHE INTERNAL "using draco settings." )
 
-  # On Darwin, we need this config file:
+  # On Darwin, we also need this config file:
   # -F/projects/opt/ppc64le/ibm/xlc-16.1.1.2/xlC/16.1.1/etc/xlc.cfg.rhel.7.5.gcc.7.3.0.cuda.9.2
   set( CMAKE_C_FLAGS                "-qarch=auto" ) # -qfloat=nomaf -qxlcompatmacros
   # Sequoia
@@ -34,37 +31,10 @@
     string( APPEND CMAKE_C_FLAGS " -qinfo=all -qflags=i:w -qsuppress=1540-0072")
     string( APPEND CMAKE_C_FLAGS " -qsuppress=1506-1197" )
   endif()
-
-<<<<<<< HEAD
   set( CMAKE_C_FLAGS_DEBUG          "-g -O0 -qcheck -DDEBUG") #-qnosmp
-  set( CMAKE_C_FLAGS_RELEASE        "-O3 -qsimd=auto -qstrict=nans:operationprecision -DNDEBUG" ) # -qhot=novector
+  set( CMAKE_C_FLAGS_RELEASE        "-O3 -qhot=novector -qsimd=auto -qstrict=nans:operationprecision -DNDEBUG" )
   set( CMAKE_C_FLAGS_MINSIZEREL     "${CMAKE_C_FLAGS_RELEASE}" )
-  set( CMAKE_C_FLAGS_RELWITHDEBINFO "-g -O3 -qsimd=auto -qstrict=nans:operationprecision" )  # -qhot=novector
-
-  # Email from Roy Musselman <roymuss@us.ibm.com, 2019-03-21:
-  # For C++14, add -qxflag=disable__cplusplusOverride
-  set( CMAKE_CXX_FLAGS                "${CMAKE_C_FLAGS} -qxflag=disable__cplusplusOverride" )
-  set( CMAKE_CXX_FLAGS_DEBUG          "${CMAKE_C_FLAGS_DEBUG}")
-  set( CMAKE_CXX_FLAGS_RELEASE        "${CMAKE_C_FLAGS_RELEASE}")
-  set( CMAKE_CXX_FLAGS_MINSIZEREL     "${CMAKE_CXX_FLAGS_RELEASE}")
-  set( CMAKE_CXX_FLAGS_RELWITHDEBINFO "${CMAKE_C_FLAGS_RELWITHDEBINFO}" )
-
-  # Use C99 standard.
-  # set( CMAKE_C_FLAGS "${CMAKE_C_FLAGS} -qlanglvl=stdc99")
-=======
-   #  -F/projects/opt/ppc64le/ibm/xlc-16.1.1.2/xlC/16.1.1/etc/xlc.cfg.rhel.7.5.gcc.7.3.0.cuda.9.2
-   set( CMAKE_C_FLAGS                "-qarch=auto -F/projects/opt/ppc64le/ibm/xlc-16.1.1.2/xlC/16.1.1/etc/xlc.cfg.rhel.7.5.gcc.7.3.0.cuda.9.2")
- #   set( CMAKE_C_FLAGS                "-qarch=auto" ) # -qfloat=nomaf -qxlcompatmacros
-   # Sequoia
-   if( CMAKE_CXX_COMPILER_VERSION VERSION_LESS 13.0 )
-     string( APPEND CMAKE_C_FLAGS " -qinfo=all -qflags=i:w -qsuppress=1540-0072")
-     string( APPEND CMAKE_C_FLAGS " -qsuppress=1506-1197" )
-   endif()
-   # -qlanglvl=c11 should be added by cmake automatically because CMAKE_C_STANDARD==11
-   set( CMAKE_C_FLAGS_DEBUG          "-g -O0 -qcheck -DDEBUG") #-qnosmp
-   set( CMAKE_C_FLAGS_RELEASE        "-O3 -qhot=novector -qsimd=auto -qstrict=nans:operationprecision -DNDEBUG" )
-   set( CMAKE_C_FLAGS_MINSIZEREL     "${CMAKE_C_FLAGS_RELEASE}" )
-   set( CMAKE_C_FLAGS_RELWITHDEBINFO "-g -O3 -qhot=novector -qsimd=auto -qstrict=nans:operationprecision" )
+  set( CMAKE_C_FLAGS_RELWITHDEBINFO "-g -O3 -qhot=novector -qsimd=auto -qstrict=nans:operationprecision" )
 
    # Email from Roy Musselman <roymuss@us.ibm.com, 2019-03-21:
    # For C++14, add -qxflag=disable__cplusplusOverride
@@ -73,11 +43,6 @@
    set( CMAKE_CXX_FLAGS_RELEASE        "${CMAKE_C_FLAGS_RELEASE}")
    set( CMAKE_CXX_FLAGS_MINSIZEREL     "${CMAKE_CXX_FLAGS_RELEASE}")
    set( CMAKE_CXX_FLAGS_RELWITHDEBINFO "${CMAKE_C_FLAGS_RELWITHDEBINFO}" )
-
-   # Use C99 standard.
-   #set( CMAKE_C_FLAGS "${CMAKE_C_FLAGS} -qlanglvl=stdc99")
-   # set( CMAKE_CXX_FLAGS "${CMAKE_CXX_FLAGS} -std=c++1y")
->>>>>>> d36aad36
 
 endif()
 
@@ -106,30 +71,18 @@
 set( CMAKE_CXX_FLAGS_RELWITHDEBINFO "${CMAKE_CXX_FLAGS_RELWITHDEBINFO}" CACHE
   STRING "compiler flags" FORCE )
 
-<<<<<<< HEAD
 #toggle_compiler_flag( DRACO_SHARED_LIBS "-qnostaticlink" "EXE_LINKER" "")
-=======
-# toggle_compiler_flag( DRACO_SHARED_LIBS "-qnostaticlink" "EXE_LINKER" "")
->>>>>>> d36aad36
 
 # CMake will set OpenMP_C_FLAGS to '-qsmp.'  This option turns on
 # OpenMP but also activates the auto-parallelizer.  We don't want to
 # enable the 2nd feature so we need to specify the OpenMP flag to be
 # '-qsmp=omp.'
-<<<<<<< HEAD
 if( CMAKE_CXX_COMPILER_VERSION VERSION_LESS 13.0 )
   toggle_compiler_flag( OPENMP_FOUND             "-qsmp=omp" "C;CXX;EXE_LINKER"
     "" )
 #else()
   # toggle_compiler_flag( OPENMP_FOUND             "-qsmp=noauto"
   # "C;CXX;EXE_LINKER" "" )
-=======
-#toggle_compiler_flag( OPENMP_FOUND            ${OpenMP_C_FLAGS} "C;CXX;EXE_LINKER" "" )
-if( CMAKE_CXX_COMPILER_VERSION VERSION_LESS 13.0 )
-  toggle_compiler_flag( OPENMP_FOUND             "-qsmp=omp" "C;CXX;EXE_LINKER" "" )
-#else()
-#  toggle_compiler_flag( OPENMP_FOUND             "-qsmp=noauto" "C;CXX;EXE_LINKER" "" )
->>>>>>> d36aad36
 endif()
 
 #------------------------------------------------------------------------------#
