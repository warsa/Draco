#-----------------------------*-cmake-*----------------------------------------#
# file   config/FindCompton.cmake
# author Kendra Keady <keadyk@lanl.gov>
# date   2017 February 28
# brief  Instructions for discovering the Compton vendor libraries.
# note   Copyright (C) 2016-2017 Los Alamos National Security, LLC.
#        All rights reserved.
#------------------------------------------------------------------------------#

#.rst:
# FindCOMPTON
# ---------
#
# Find the CSK COMPTON includes and libraries.
#
# CSK COMPTON is a project dedicated to the calculation and interpolation of
# Compton Scattering Kernel (CSK, hence the project name) values for use in
# radiative transfer simulations.  https://gitlab.lanl.gov/keadyk/CSK_generator
#
# Imported Targets
# ^^^^^^^^^^^^^^^^
#
# If COMPTON is found, this module defines the following :prop_tgt:`IMPORTED`
# targets::
#
#  COMPTON::compton         - The COMPTON library.
#
# Result Variables
# ^^^^^^^^^^^^^^^^
#
# This module will set the following variables in your project::
#
#  COMPTON_FOUND          - True if COMPTON found on the local system
#  COMPTON_INCLUDE_DIRS   - Location of COMPTON header files.
#  COMPTON_LIBRARIES      - The COMPTON libraries.
#  COMPTON_VERSION        - The version of the discovered COMPTON install.
#
# Hints
# ^^^^^
#
# Set ``COMPTON_ROOT_DIR`` to a directory that contains a COMPTON installation.
#
# This script expects to find libraries at ``$COMPTON_ROOT_DIR/lib`` and the
# COMPTON headers at ``$COMPTON_ROOT_DIR/include``.  The library directory may
# optionally provide Release and Debug folders.
#
# Cache Variables
# ^^^^^^^^^^^^^^^
#
# This module may set the following variables depending on platform and type of
# COMPTON installation discovered.  These variables may optionally be set to
# help this module find the correct files::
#
#  COMPTON_LIBRARY        - Location of the COMPTON library.
#  COMPTON_LIBRARY_DEBUG  - Location of the debug COMPTON library (if any).
#
#------------------------------------------------------------------------------#

# Include these modules to handle the QUIETLY and REQUIRED arguments.
include(FindPackageHandleStandardArgs)

#=============================================================================
# If the user has provided ``COMPTON_ROOT_DIR``, use it!  Choose items found
# at this location over system locations.
if( EXISTS "$ENV{COMPTON_ROOT_DIR}" )
  file( TO_CMAKE_PATH "$ENV{COMPTON_ROOT_DIR}" COMPTON_ROOT_DIR )
  set( COMPTON_ROOT_DIR "${COMPTON_ROOT_DIR}" CACHE PATH
    "Prefix for COMPTON installation." )
endif()

<<<<<<< HEAD
 find_path( COMPTON_INCLUDE_DIR 
    NAMES
       multigroup_lib_builder.hh
    PATHS
       /home/keadyk/development/CSK_generator/src/
       ${COMPTON_INC_DIR}
       $ENV{COMPTON_INC_DIR}
       $ENV{VENDOR_DIR}/include
       ${VENDOR_DIR}/include
    NO_DEFAULT_PATH
=======
#=============================================================================
# Set COMPTON_INCLUDE_DIRS and COMPTON_LIBRARIES. Try to find the libraries at
# $COMPTON_ROOT_DIR (if provided) or in standard system locations.  These
# find_library and find_path calls will prefer custom locations over standard
# locations (HINTS).  If the requested file is not found at the HINTS location,
# standard system locations will be still be searched (/usr/lib64 (Redhat),
# lib/i386-linux-gnu (Debian)).

find_path( COMPTON_INCLUDE_DIR
  NAMES multigroup_lib_builder.hh
  HINTS ${COMPTON_ROOT_DIR}/include ${COMPTON_INCLUDEDIR}
  PATH_SUFFIXES Release Debug
>>>>>>> 04dc33b8
)

set( COMPTON_LIBRARY_NAME Lib_compton)
if( OPENMP_FOUND )
  set( COMPTON_LIBRARY_NAME Lib_compton_omp)
endif()
find_library( COMPTON_LIBRARY
  NAMES ${COMPTON_LIBRARY_NAME}
  HINTS ${COMPTON_ROOT_DIR}/lib ${COMPTON_LIBDIR}
  PATH_SUFFIXES Release Debug
)
# Do we also have debug versions?
find_library( COMPTON_LIBRARY_DEBUG
  NAMES ${COMPTON_LIBRARY_NAME}
  HINTS ${COMPTON_ROOT_DIR}/lib ${COMPTON_LIBDIR}
  PATH_SUFFIXES Debug
)
set( COMPTON_INCLUDE_DIRS ${COMPTON_INCLUDE_DIR} )
set( COMPTON_LIBRARIES ${COMPTON_LIBRARY} )

# Try to find the version.
if( NOT COMPTON_VERSION )
  if( EXISTS "${COMPTON_INCLUDE_DIRS}/compton.h" )
    file( STRINGS "${COMPTON_INCLUDE_DIRS}/compton.h" compton_h_major
        REGEX "define COMPTON_VER_MAJOR" )
    file( STRINGS "${COMPTON_INCLUDE_DIRS}/compton.h" compton_h_minor
        REGEX "define COMPTON_VER_MINOR" )
    file( STRINGS "${COMPTON_INCLUDE_DIRS}/compton.h" compton_h_subminor
        REGEX "define COMPTON_VER_SUBMINOR" )
    string( REGEX REPLACE ".*([0-9]+)" "\\1" COMPTON_MAJOR ${compton_h_major} )
    string( REGEX REPLACE ".*([0-9]+)" "\\1" COMPTON_MINOR ${compton_h_minor} )
    string( REGEX REPLACE ".*([0-9]+)" "\\1" COMPTON_SUBMINOR ${compton_h_subminor} )
  endif()
  # We might also try scraping the directory name for a regex match
  # "csk-X.X.X"
  if( NOT COMPTON_MAJOR )
    string( REGEX REPLACE ".*csk-([0-9]+).([0-9]+).([0-9]+).*" "\\1"
      COMPTON_MAJOR ${COMPTON_INCLUDE_DIR} )
    string( REGEX REPLACE ".*csk-([0-9]+).([0-9]+).([0-9]+).*" "\\2"
      COMPTON_MINOR ${COMPTON_INCLUDE_DIR} )
    string( REGEX REPLACE ".*csk-([0-9]+).([0-9]+).([0-9]+).*" "\\3"
      COMPTON_SUBMINOR ${COMPTON_INCLUDE_DIR} )
  endif()
endif()

<<<<<<< HEAD
find_library(COMPTON_LIBRARY
    NAMES ${COMPTON_LIBRARY_NAME}
    PATHS
        /home/keadyk/builds/gcc/CSK_generator/
        ${COMPTON_LIB_DIR}
        $ENV{COMPTON_LIB_DIR}
        $ENV{VENDOR_DIR}/lib
        ${VENDOR_DIR}/lib
    NO_DEFAULT_PATH
)
=======
#=============================================================================
# handle the QUIETLY and REQUIRED arguments and set COMPTON_FOUND to TRUE if
# all listed variables are TRUE.
find_package_handle_standard_args( COMPTON
  FOUND_VAR
    COMPTON_FOUND
  REQUIRED_VARS
    COMPTON_INCLUDE_DIR
    COMPTON_LIBRARY
  VERSION_VAR
    COMPTON_VERSION
    )

mark_as_advanced( COMPTON_ROOT_DIR COMPTON_VERSION COMPTON_LIBRARY
  COMPTON_INCLUDE_DIR COMPTON_LIBRARY_DEBUG COMPTON_USE_PKGCONFIG COMPTON_CONFIG
  )

#=============================================================================
# Register imported libraries:
# 1. If we can find a Windows .dll file (or if we can find both Debug and
#    Release libraries), we will set appropriate target properties for these.
# 2. However, for most systems, we will only register the import location and
#    include directory.
>>>>>>> 04dc33b8

# Look for dlls, or Release and Debug libraries.
if(WIN32)
  string( REPLACE ".lib" ".dll" COMPTON_LIBRARY_DLL
    "${COMPTON_LIBRARY}" )
  string( REPLACE ".lib" ".dll" COMPTON_LIBRARY_DEBUG_DLL
    "${COMPTON_LIBRARY_DEBUG}" )
endif()

if( COMPTON_FOUND AND NOT TARGET COMPTON::compton )
  if( EXISTS "${COMPTON_LIBRARY_DLL}" )

    # Windows systems with dll libraries.
    add_library( COMPTON::compton SHARED IMPORTED )

    # Windows with dlls, but only Release libraries.
    set_target_properties( COMPTON::compton PROPERTIES
      IMPORTED_LOCATION_RELEASE         "${COMPTON_LIBRARY_DLL}"
      IMPORTED_IMPLIB                   "${COMPTON_LIBRARY}"
      INTERFACE_INCLUDE_DIRECTORIES     "${COMPTON_INCLUDE_DIRS}"
      IMPORTED_CONFIGURATIONS           Release
      IMPORTED_LINK_INTERFACE_LANGUAGES "CXX" )

    # If we have both Debug and Release libraries
    if( EXISTS "${COMPTON_LIBRARY_DEBUG_DLL}" )
      set_property( TARGET COMPTON::compton APPEND PROPERTY
        IMPORTED_CONFIGURATIONS Debug )
      set_target_properties( COMPTON::compton PROPERTIES
        IMPORTED_LOCATION_DEBUG           "${COMPTON_LIBRARY_DEBUG_DLL}"
        IMPORTED_IMPLIB_DEBUG             "${COMPTON_LIBRARY_DEBUG}" )
    endif()

  else()

    # For all other environments (ones without dll libraries), create the
    # imported library targets.
    add_library( COMPTON::compton    UNKNOWN IMPORTED )
    set_target_properties( COMPTON::compton PROPERTIES
      IMPORTED_LOCATION                 "${COMPTON_LIBRARY}"
      INTERFACE_INCLUDE_DIRECTORIES     "${COMPTON_INCLUDE_DIRS}"
      IMPORTED_LINK_INTERFACE_LANGUAGES "CXX" )
  endif()
endif()

#------------------------------------------------------------------------------#
# End FindCOMPTON.cmake
#------------------------------------------------------------------------------#<|MERGE_RESOLUTION|>--- conflicted
+++ resolved
@@ -68,18 +68,6 @@
     "Prefix for COMPTON installation." )
 endif()
 
-<<<<<<< HEAD
- find_path( COMPTON_INCLUDE_DIR 
-    NAMES
-       multigroup_lib_builder.hh
-    PATHS
-       /home/keadyk/development/CSK_generator/src/
-       ${COMPTON_INC_DIR}
-       $ENV{COMPTON_INC_DIR}
-       $ENV{VENDOR_DIR}/include
-       ${VENDOR_DIR}/include
-    NO_DEFAULT_PATH
-=======
 #=============================================================================
 # Set COMPTON_INCLUDE_DIRS and COMPTON_LIBRARIES. Try to find the libraries at
 # $COMPTON_ROOT_DIR (if provided) or in standard system locations.  These
@@ -92,13 +80,13 @@
   NAMES multigroup_lib_builder.hh
   HINTS ${COMPTON_ROOT_DIR}/include ${COMPTON_INCLUDEDIR}
   PATH_SUFFIXES Release Debug
->>>>>>> 04dc33b8
-)
+
 
 set( COMPTON_LIBRARY_NAME Lib_compton)
 if( OPENMP_FOUND )
   set( COMPTON_LIBRARY_NAME Lib_compton_omp)
 endif()
+
 find_library( COMPTON_LIBRARY
   NAMES ${COMPTON_LIBRARY_NAME}
   HINTS ${COMPTON_ROOT_DIR}/lib ${COMPTON_LIBDIR}
@@ -138,18 +126,6 @@
   endif()
 endif()
 
-<<<<<<< HEAD
-find_library(COMPTON_LIBRARY
-    NAMES ${COMPTON_LIBRARY_NAME}
-    PATHS
-        /home/keadyk/builds/gcc/CSK_generator/
-        ${COMPTON_LIB_DIR}
-        $ENV{COMPTON_LIB_DIR}
-        $ENV{VENDOR_DIR}/lib
-        ${VENDOR_DIR}/lib
-    NO_DEFAULT_PATH
-)
-=======
 #=============================================================================
 # handle the QUIETLY and REQUIRED arguments and set COMPTON_FOUND to TRUE if
 # all listed variables are TRUE.
@@ -173,7 +149,6 @@
 #    Release libraries), we will set appropriate target properties for these.
 # 2. However, for most systems, we will only register the import location and
 #    include directory.
->>>>>>> 04dc33b8
 
 # Look for dlls, or Release and Debug libraries.
 if(WIN32)
