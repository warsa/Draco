--- conflicted
+++ resolved
@@ -58,18 +58,11 @@
 
 # import some bash functions
 source $scriptdir/scripts/common.sh
-
 #
 # MODULES
 #
-<<<<<<< HEAD
-# If not found, look for it in /usr/share/Modules (ML)
-if [[ `fn_exists module` ]]; then
-=======
-
 # If not found, look for it in /usr/share/Modules (ML)
 if [[ `fn_exists module` == 0 ]]; then
->>>>>>> a9cc91ed
   case ${target} in
     tt-fey*) module_init_dir=/opt/cray/pe/modules/3.2.10.4/init/bash ;;
     # snow (Toss3)
@@ -82,11 +75,7 @@
   else
     echo "ERROR: The module command was not found. No modules will be loaded."
   fi
-<<<<<<< HEAD
-  if [[ `fn_exists module` ]]; then
-=======
   if [[ `fn_exists module` == 0 ]]; then
->>>>>>> a9cc91ed
     echo "ERROR: the module command was not found (even after sourcing $module_init_dir"
     exit 1
   fi
@@ -150,12 +139,12 @@
 # Credentials via Keychain (SSH)
 # http://www.cyberciti.biz/faq/ssh-passwordless-login-with-keychain-for-scripts
 if [[ -f $HOME/.ssh/cmake_rsa ]]; then
-  MYHOSTNAME="`uname -n`"
-  $VENDOR_DIR/$keychain/keychain $HOME/.ssh/cmake_dsa $HOME/.ssh/cmake_rsa
+MYHOSTNAME="`uname -n`"
+$VENDOR_DIR/$keychain/keychain $HOME/.ssh/cmake_dsa $HOME/.ssh/cmake_rsa
   if [[ -f $HOME/.keychain/$MYHOSTNAME-sh ]]; then
-    run "source $HOME/.keychain/$MYHOSTNAME-sh"
-  else
-    echo "Error: could not find $HOME/.keychain/$MYHOSTNAME-sh"
+  run "source $HOME/.keychain/$MYHOSTNAME-sh"
+else
+  echo "Error: could not find $HOME/.keychain/$MYHOSTNAME-sh"
   fi
 fi
 
@@ -201,10 +190,6 @@
   run "git fetch origin +refs/heads/*:refs/heads/*"
   run "git fetch origin +refs/pull/*:refs/pull/*"
 fi
-<<<<<<< HEAD
-
-=======
->>>>>>> a9cc91ed
 
 # JAYENNE: For all machines running this scirpt, copy all of the git repositories
 # to the local file system.
@@ -249,7 +234,6 @@
   run "git fetch origin +refs/heads/*:refs/heads/*"
   run "git fetch origin +refs/merge-requests/*:refs/merge-requests/*"
 fi
-
 #------------------------------------------------------------------------------#
 # Mirror git repository for redmine integration
 #------------------------------------------------------------------------------#
@@ -335,25 +319,7 @@
 echo "Starting CI regressions (if any)"
 echo "========================================================================"
 echo " "
-
 # Draco CI ------------------------------------------------------------
-<<<<<<< HEAD
-draco_prs=`cat $TMPFILE_DRACO | grep -e 'refs/pull/[0-9]*/merge.*forced update' -e 'refs/pull/[0-9]*/head$' | sed -e 's/  (forced update)//' | awk '{print $NF}'`
-for prline in $draco_prs; do
-  $scriptdir/checkpr.sh -p draco -f $pr
-done
-
-# Jayenne CI ----------------------------------------------------------
-jayenne_prs=`cat $TMPFILE_JAYENNE | grep -e 'refs/pull/[0-9]*/merge.*forced update' -e 'refs/pull/[0-9]*/head$' | sed -e 's/  (forced update)//' | awk '{print $NF}'`
-for prline in $jayenne_prs; do
-  $scriptdir/checkpr.sh -p jayenne -f $pr
-done
-
-# Capsaicin CI ----------------------------------------------------------
-capsaicin_prs=`cat $TMPFILE_CAPSAICIN | grep -e 'refs/pull/[0-9]*/merge.*forced update' -e 'refs/pull/[0-9]*/head$' | sed -e 's/  (forced update)//' | awk '{print $NF}'`
-for prline in $capsaicin_prs; do
-  $scriptdir/checkpr.sh -p capsaicin -f $pr
-=======
 
 draco_prs=`cat $TMPFILE_DRACO | grep -e 'refs/pull/[0-9]*/\(head\|merge\)' | sed -e 's%.*/\([0-9][0-9]*\)/.*%\1%'`
 for pr in $draco_prs; do
@@ -372,7 +338,6 @@
 capsaicin_prs=`cat $TMPFILE_CAPSAICIN | grep -e 'refs/merge-requests/[0-9]*/\(head\|merge\)' | sed -e 's%.*/\([0-9][0-9]*\)/.*%\1%'`
 for pr in $capsaicin_prs; do
   run "$scriptdir/checkpr.sh -r -p capsaicin -f $pr"
->>>>>>> a9cc91ed
 done
 
 # Wait for all subprocesses to finish before exiting this script
