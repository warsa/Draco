--- conflicted
+++ resolved
@@ -36,18 +36,13 @@
     echo "   -a    build autodoc"
     echo "   -b    build-type     = { Debug, Release }"
     echo "   -d    dashboard type = { Experimental, Nightly }"
-<<<<<<< HEAD
     echo "   -f    git feature branch, default=\"develop develop\""
     echo "         common: 'develop pr42'"
     echo "         requires one string per project listed in option -p"
-=======
-    echo "   -f    git feature branch, default=develop"
-    echo "         common: 'pr42'"
->>>>>>> 9e43b17a
     echo "   -p    project names  = { draco, jayenne, capsaicin }"
     echo "                          This is a space delimited list within double quotes."
     echo "   -e    extra params   = { none, clang, coverage, cuda, fulldiagnostics,"
-    echo "                            knl, gcc530, gcc610, nr, perfbench, pgi}"
+    echo "                            gcc530, gcc610, nr, perfbench, pgi}"
     echo " "
     echo "Example:"
     echo "./regression-master.sh -b Release -d Nightly -p \"draco jayenne capsaicin\""
@@ -89,11 +84,11 @@
 
 while getopts ":ab:d:e:f:ghp:r" opt; do
 case $opt in
-a)  build_autodoc="on" ;;
+a)  build_autodoc="on";;
 b)  build_type=$OPTARG ;;
 d)  dashboard_type=$OPTARG ;;
 e)  extra_params=$OPTARG
-    epdash="-" ;;
+    epdash="-";;
 f)  featurebranches=$OPTARG
     nfb=`echo $featurebranches | wc -w` ;;
 h)  print_use; exit 0 ;;
@@ -103,7 +98,6 @@
 :)  echo "" ;echo "option -$OPTARG requires an argument."; print_use; exit 1 ;;
 esac
 done
-
 if [[ ${nfb} ]]; then
   # manually selecting feature branches -> must provide the same number of
   # feature branches as projects.
@@ -141,11 +135,7 @@
 
 for proj in ${projects}; do
    case $proj in
-<<<<<<< HEAD
    draco | jayenne | capsaicin ) # known projects, continue
-=======
-   draco | jayenne | capsaicin) # known projects, continue
->>>>>>> 9e43b17a
       ;;
    *)  echo "" ;echo "FATAL ERROR: unknown project name (-p) = ${proj}"
        print_use; exit 1 ;;
@@ -157,9 +147,9 @@
    none)
       # if 'none' set to blank
       extra_params=""; epdash="" ;;
-   bounds_checking | clang | coverage | cuda | fulldiagnostics | knl | gcc530 )
+   coverage | cuda | fulldiagnostics | nr | perfbench | pgi )
       ;;
-   gcc610 | nr | perfbench | pgi )
+   bounds_checking | gcc530 | clang | gcc610 )
       ;;
    *)  echo "" ;echo "FATAL ERROR: unknown extra params (-e) = ${extra_params}"
        print_use; exit 1 ;;
@@ -212,7 +202,7 @@
     if [[ ${extra_params} ]]; then
         case $extra_params in
         none) extra_params=""; epdash="" ;;
-        fulldiagnostics | knl | nr | perfbench ) # known, continue
+        fulldiagnostics | nr | perfbench ) # known, continue
         ;;
         *)  echo "" ;echo "FATAL ERROR: unknown extra params (-e) = ${extra_params}"
             print_use; exit 1 ;;
@@ -332,6 +322,7 @@
   sleep 1
   draco_jobid=`jobs -p | sort -gr | head -n 1`
 fi
+
 
 export subproj=jayenne
 if test `echo $projects | grep -c $subproj` -gt 0; then
