--- conflicted
+++ resolved
@@ -94,15 +94,10 @@
 
 class DLL_PUBLIC_mesh_element Element_Definition {
 
-<<<<<<< HEAD
   // NESTED CLASSES AND TYPEDEFS
 
 public:
   /*!
-=======
-  public:
-    /*!
->>>>>>> 6eb8ff35
      * \brief Describes the location of a node within an element.
      *
      * For the purposes of this enumeration, the terms have the following
@@ -121,7 +116,6 @@
      * form the edges of the quadrilateral.
      *
      */
-<<<<<<< HEAD
   enum Node_Location {
     CORNER, /*!< Terminates one or more edges of an element. */
     EDGE,   /*!< Located in the interior of a 1D element. */
@@ -130,17 +124,6 @@
   };
 
   /*!
-=======
-    enum Node_Location
-    {
-        CORNER, /*!< Terminates one or more edges of an element. */
-        EDGE,   /*!< Located in the interior of a 1D element. */
-        FACE,   /*!< Located in the interior of a 2D element. */
-        CELL    /*!< Located in the interior of a 3D element. */
-    };
-
-    /*!
->>>>>>> 6eb8ff35
      * \brief Standard element identifiers.
      *
      * These names and the elements that they represent are the same as those
@@ -149,7 +132,6 @@
      * Element-Descriptions </a> (Adobe PDF format) are are available at the
      * CGNS www site.
      */
-<<<<<<< HEAD
   enum Element_Type {
     NODE,       /*!< A dimensionless point in space. */
     BAR_2,      /*!< The basic one-D, two-node "line" element. */
@@ -160,23 +142,26 @@
                      *   middle of each edge. This is the standard
                      *   quadratic-serendipity finite element triangle.*/
     QUAD_4,     /*!< The basic two-D, four-node "quadrilateral" element. */
-    QUAD_8,     /*!< Same as "QUAD_4" except a node is added in the
-		     *   middle of each edge. This is the
-                     *   standard quadratic-serendipity finite element quad.*/
-    QUAD_9,     /*!< Same as "QUAD_8" except a node is added in the
-                     *   center of the quad. */
-    PENTAGON_5, /*!< The basic two-D, five-node "pentagon"
-                     *   element. Elements with this topology are quite common
-                     *   in an AMR mesh. */
-    HEXAGON_6,  /*!< The basic two-D, six-node "hexagon"
-                     *   element. Elements with this topology are quite common
-                     *   in an AMR mesh. */
-    HEPTAGON_7, /*!< The basic two-D, seven-node "heptagon"
-                     *   element. Elements with this topology can occur
-                     *   in an AMR mesh. */
-    OCTAGON_8,  /*!< The basic two-D, eight-node "octagon"
-                     *   element. Elements with this topology can occur
-                     *   in an AMR mesh. */
+    QUAD_5,     /*!< A quad with a node in the center of one face. */
+    QUAD_6,     /*!< A quad with nodes in the center of two faces. */
+    QUAD_7,     /*!< A quad with nodes in the center of three faces. */
+    QUAD_8,     /*!< A quad with nodes in the center of all four faces.
+                     *   This is standard quadratic-serendipity finite element
+                 * quad.*/
+    QUAD_9,     /*!< Same as "QUAD_8" except a node is added in the center of
+                   the quad. */
+    PENTAGON_5, /*!< The basic two-D, five-node "pentagon" element.
+                             Elements with this topology are quite common in an
+                       AMR mesh. */
+    HEXAGON_6,  /*!< The basic two-D, six-node "hexagon" element.
+                             Elements with this topology are quite common in an
+                       AMR mesh. */
+    HEPTAGON_7, /*!< The basic two-D, seven-node "heptagon" element.
+                             Elements with this topology can occur in an AMR
+                       mesh. */
+    OCTAGON_8,  /*!< The basic two-D, eight-node "octagon" element.
+                             Elements with this topology can occur in an AMR
+                       mesh. */
     TETRA_4,    /*!< The basic three-D, four-node "tetrahedral" element. */
     TETRA_10,   /*!< Same as "TETRA_4" except that a node is added in the
 		     *   middle  of each edge. This is the
@@ -189,7 +174,8 @@
                      *   known as a "triangular-prism", or "wedge". */
     PENTA_15,   /*!< Same as "PENTA-6" except that nodes are added in
                      *   the center of each edge. This is the
-                     *   standard quadratic-serendipity finite element wedge.*/
+                         *   standard quadratic-serendipity finite element
+                     * wedge.*/
     PENTA_18,   /*!< Same as "PENTA-15" except that nodes are added in
                      *   the center of each quadrilateral face. */
     HEXA_8,     /*!< The basic three-D, eight-node "hexahedron". */
@@ -199,71 +185,13 @@
     HEXA_27,    /*!< Same as "HEXA_20" except that a node is added
 		     *   in the center of each face, and at the center of
                      *   the element. */
+    POLYHEDRON, /*!< A hexahedron with, possibly, subdivided hexadedral
+                       neighbors. */
     POLYGON,    /*!< A polygon element with straight sides. */
-=======
-    enum Element_Type
-    {
-        NODE,   /*!< A dimensionless point in space. */
-        BAR_2,  /*!< The basic one-D, two-node "line" element. */
-        BAR_3,  /*!< Same as "BAR_2" except that a node is added in the
-                     *   center. */
-        TRI_3,  /*!< The basic two-D, three-node, "triangle" element. */
-        TRI_6,  /*!< Same as "TRI_3" except that nodes are added in the *
-                     *   middle of each edge. This is the standard
-                     *   quadratic-serendipity finite element triangle.*/
-        QUAD_4, /*!< The basic two-D, four-node "quadrilateral" element. */
-        QUAD_5, /*!< A quad with a node in the center of one face. */
-        QUAD_6, /*!< A quad with nodes in the center of two faces. */
-        QUAD_7, /*!< A quad with nodes in the center of three faces. */
-        QUAD_8, /*!< A quad with nodes in the center of all four faces.
-                     *   This is standard quadratic-serendipity finite element
-                 * quad.*/
-        QUAD_9, /*!< Same as "QUAD_8" except a node is added in the center of
-                   the quad. */
-        PENTAGON_5, /*!< The basic two-D, five-node "pentagon" element.
-                             Elements with this topology are quite common in an
-                       AMR mesh. */
-        HEXAGON_6,  /*!< The basic two-D, six-node "hexagon" element.
-                             Elements with this topology are quite common in an
-                       AMR mesh. */
-        HEPTAGON_7, /*!< The basic two-D, seven-node "heptagon" element.
-                             Elements with this topology can occur in an AMR
-                       mesh. */
-        OCTAGON_8,  /*!< The basic two-D, eight-node "octagon" element.
-                             Elements with this topology can occur in an AMR
-                       mesh. */
-        TETRA_4,    /*!< The basic three-D, four-node "tetrahedral" element. */
-        TETRA_10,   /*!< Same as "TETRA_4" except that a node is added in the
-                 *   middle  of each edge. This is the
-                         *   standard quadratic-serendipity finite element tet.*/
-        PYRA_5,     /*!< The basic three-D, five-node, "pyramid" element.
-                *    This is a hex with one face collapsed to a point.*/
-        PYRA_14,    /*!< Same as "PYRA_5" except that a node is added on
-                         *   each edge, and one at the center. */
-        PENTA_6,    /*!< The basic three-D, six-node "pentahedron". Also
-                         *   known as a "triangular-prism", or "wedge". */
-        PENTA_15,   /*!< Same as "PENTA-6" except that nodes are added in
-                         *   the center of each edge. This is the
-                         *   standard quadratic-serendipity finite element
-                     * wedge.*/
-        PENTA_18,   /*!< Same as "PENTA-15" except that nodes are added in
-                         *   the center of each quadrilateral face. */
-        HEXA_8,     /*!< The basic three-D, eight-node "hexahedron". */
-        HEXA_20,    /*!< Same as "HEXA_8" except that a node is added in
-                         *   the center of each edge. This is the
-                         *   standard quadratic-serendipity finite element hex.*/
-        HEXA_27,    /*!< Same as "HEXA_20" except that a node is added
-                 *   in the center of each face, and at the center of
-                         *   the element. */
-        POLYHEDRON, /*!< A hexahedron with, possibly, subdivided hexadedral
-                       neighbors. */
-        POLYGON,    /*!< A polygon element with straight sides. */
->>>>>>> 6eb8ff35
 
     NUMBER_OF_ELEMENT_TYPES
   };
 
-<<<<<<< HEAD
 private:
   // DATA
 
@@ -275,7 +203,6 @@
   std::vector<Element_Definition> elem_defs;
   std::vector<int> side_type;
   std::vector<std::vector<size_t>> side_nodes;
-  std::vector<Node_Location> node_loc;
 
 public:
   // CREATORS
@@ -285,28 +212,6 @@
      * \param type_ The element type to be constructed.
      */
   explicit Element_Definition(Element_Type const &type_);
-=======
-  private:
-    // DATA
-
-    std::string name;
-    Element_Type type;
-    size_t dimension;
-    size_t number_of_nodes;
-    size_t number_of_sides;
-    std::vector<Element_Definition> elem_defs;
-    std::vector<int> side_type;
-    std::vector<std::vector<size_t>> side_nodes;
-
-  public:
-    // CREATORS
-
-    /*!
-     * \brief Constructor for the Element_Definition class.
-     * \param type_ The element type to be constructed.
-     */
-    explicit Element_Definition(Element_Type const & type_);
->>>>>>> 6eb8ff35
 
   /*!
      * \brief Constructor for the Element_Definition class.
@@ -375,41 +280,22 @@
      *
      * \post <code> get_side_nodes(i)==side_nodes_[i]  </code>
      */
-<<<<<<< HEAD
   Element_Definition(std::string name_, size_t dimension_,
                      size_t number_of_nodes_, size_t number_of_sides_,
                      std::vector<Element_Definition> const &elem_defs_,
                      std::vector<int> const &side_type_,
-                     std::vector<std::vector<size_t>> const &side_nodes_,
-                     std::vector<Node_Location> const &node_loc_);
+                     std::vector<std::vector<size_t>> const &side_nodes_);
 
   // MANIPULATORS
 
   /*!
-=======
-    Element_Definition(std::string name_,
-                       size_t dimension_,
-                       size_t number_of_nodes_,
-                       size_t number_of_sides_,
-                       std::vector<Element_Definition> const & elem_defs_,
-                       std::vector<int> const & side_type_,
-                       std::vector<std::vector<size_t>> const & side_nodes_);
-
-    // MANIPULATORS
-
-    /*!
->>>>>>> 6eb8ff35
      * \brief Destructor for the Element_Definition class.
      *
      * This destructor is virtual, implying that Element_Definition is
      * extensible by inheritance.
      */
-<<<<<<< HEAD
   virtual ~Element_Definition(void) { /*empty*/
   }
-=======
-    virtual ~Element_Definition(void) { /*empty*/}
->>>>>>> 6eb8ff35
 
   // ACCESSORS
 
@@ -417,72 +303,34 @@
      * \brief Returns the name of an element.
      * \return Returns the element name as a string.
      */
-<<<<<<< HEAD
   std::string get_name(void) const { return name; }
-=======
-    std::string get_name(void) const { return name; }
->>>>>>> 6eb8ff35
 
   /*!
      * \brief Returns the type of an element.
      * \return Returns the element type.
      */
-<<<<<<< HEAD
   Element_Type get_type(void) const { return type; }
-=======
-    Element_Type get_type(void) const { return type; }
->>>>>>> 6eb8ff35
 
   /*!
      * \brief Returns the total number of nodes in an element.
      * \return Total number of nodes in an element.
      */
-<<<<<<< HEAD
   unsigned get_number_of_nodes(void) const { return number_of_nodes; }
   /*!
-=======
-    unsigned get_number_of_nodes(void) const { return number_of_nodes; }
-    /*!
->>>>>>> 6eb8ff35
      * \brief Returns the dimension of an element. i.e. nodes return 0, lines
      *        return 1, quads return 2, hexahedra return 3.
      *
      * \return The element dimension (0, 1, 2, or 3).
      */
-<<<<<<< HEAD
   unsigned get_dimension(void) const { return dimension; }
   /*!
-=======
-    unsigned get_dimension(void) const { return dimension; }
-    /*!
->>>>>>> 6eb8ff35
      * \brief Returns the number of sides on an element.
      *
      * \return The number of n-1 dimensional entities that compose an n
      *        dimensional element. i.e. nodes return 0, lines return 2, quads
      *        return 4, hexahedra return 6.
      */
-<<<<<<< HEAD
   unsigned get_number_of_sides(void) const { return number_of_sides; }
-
-  /*!
-     * \brief Returns the location of a node within the element.
-     *
-     * \param node_number the node number for which a location is
-     *        desired. Node numbers must be in the range [0:number_of_nodes).
-     *
-     * \return The location of the node. See the
-     *        Element_Definition::Node_Location enumeration for additional
-     *        discussion on node locations.
-     *
-     */
-  Node_Location get_node_location(size_t const node_number) const {
-    Insist(node_number < number_of_nodes, "Node index out of range!");
-    return node_loc[node_number];
-  }
-=======
-    unsigned get_number_of_sides(void) const { return number_of_sides; }
->>>>>>> 6eb8ff35
 
   /*!
      * \brief Returns the type (i.e. quad, tri, etc.) of a specified element
@@ -500,22 +348,12 @@
      * (n-1) dimensional element that composes a n dimensional
      * element.
      */
-<<<<<<< HEAD
   Element_Definition get_side_type(unsigned const side_number) const {
     Insist(side_number < side_type.size(), "Side index out of range!");
     return elem_defs[side_type[side_number]];
   }
 
   /*!
-=======
-    Element_Definition get_side_type(unsigned const side_number) const
-    {
-        Insist(side_number < side_type.size(), "Side index out of range!");
-        return elem_defs[side_type[side_number]];
-    }
-
-    /*!
->>>>>>> 6eb8ff35
      * \brief Returns a vector of node numbers that are associated with a
      *        particular element side.
      *
@@ -548,34 +386,20 @@
      *
      * Note that there is no valid side number for a "NODE" element.
      */
-<<<<<<< HEAD
   std::vector<size_t> get_side_nodes(unsigned const side_number) const {
     Insist(side_number < side_nodes.size(), "Side index out of range!");
     return side_nodes[side_number];
   }
-=======
-    std::vector<size_t> get_side_nodes(unsigned const side_number) const
-    {
-        Insist(side_number < side_nodes.size(), "Side index out of range!");
-        return side_nodes[side_number];
-    }
->>>>>>> 6eb8ff35
 
   std::vector<unsigned> get_number_of_face_nodes() const {
     std::vector<unsigned> number_of_face_nodes(side_type.size());
 
-<<<<<<< HEAD
     for (unsigned s = 0; s < side_type.size(); ++s)
       number_of_face_nodes[s] = get_side_type(s).get_number_of_nodes();
-=======
-        for (unsigned s = 0; s < side_type.size(); ++s)
-            number_of_face_nodes[s] = get_side_type(s).get_number_of_nodes();
->>>>>>> 6eb8ff35
 
     return number_of_face_nodes;
   }
 
-<<<<<<< HEAD
   std::vector<std::vector<unsigned>> get_face_nodes() const {
     std::vector<std::vector<unsigned>> face_nodes(side_nodes.size());
 
@@ -585,21 +409,6 @@
 
       for (unsigned n = 0; n < nodes.size(); ++n)
         face_nodes[s][n] = nodes[n];
-=======
-    std::vector<std::vector<unsigned>> get_face_nodes() const
-    {
-        std::vector<std::vector<unsigned>> face_nodes(side_nodes.size());
-
-        for (unsigned s = 0; s < face_nodes.size(); ++s)
-        {
-            std::vector<size_t> nodes(get_side_nodes(s));
-            face_nodes[s].resize(nodes.size());
-
-            for (unsigned n = 0; n < nodes.size(); ++n)
-                face_nodes[s][n] = nodes[n];
-        }
-        return face_nodes;
->>>>>>> 6eb8ff35
     }
     return face_nodes;
   }
@@ -614,17 +423,12 @@
   /*!
      * \brief Prints the element description.
      */
-<<<<<<< HEAD
   std::ostream &print(std::ostream &os_out) const;
-=======
-    std::ostream & print(std::ostream & os_out) const;
->>>>>>> 6eb8ff35
 
   /*!
      * \brief Define convenience ostream inserter.
      *
      */
-<<<<<<< HEAD
   friend std::ostream &operator<<(std::ostream &os,
                                   Element_Definition const &rhs) {
     return rhs.print(os);
@@ -642,27 +446,6 @@
   void construct_pyra();
   void construct_penta();
   void construct_hexa();
-  void construct_poly_2d();
-=======
-    friend std::ostream & operator<<(std::ostream & os,
-                                     Element_Definition const & rhs)
-    {
-        return rhs.print(os);
-    }
-
-  private:
-    // IMPLEMENTATION
-
-    void construct_node();
-    void construct_bar();
-    void construct_tri();
-    void construct_quad();
-    void construct_pentagon();
-    void construct_tetra();
-    void construct_pyra();
-    void construct_penta();
-    void construct_hexa();
->>>>>>> 6eb8ff35
 };
 
 } // end namespace rtt_mesh_element
