--- conflicted
+++ resolved
@@ -25,13 +25,8 @@
  * code that combines output files produced by each processor in a parallel
  * run.
  */
-<<<<<<< HEAD
 
 File_Token_Stream::File_Token_Stream(void) : letters_(), letter_(nullptr) {
-=======
-File_Token_Stream::File_Token_Stream(void)
-    : filename_(std::string()), infile_() {
->>>>>>> bca8a61a
   Ensure(check_class_invariants());
   Ensure(location_() == "<uninitialized>");
 }
@@ -48,6 +43,7 @@
  *
  * \todo Make this constructor failsafe.
  */
+
 File_Token_Stream::File_Token_Stream(string const &file_name)
     : letters_(), letter_(make_shared<letter>(file_name)) {
   Ensure(check_class_invariants());
@@ -97,6 +93,7 @@
  *
  * \throw invalid_argument If the input stream cannot be opened.
  */
+
 File_Token_Stream::File_Token_Stream(string const &file_name,
                                      set<char> const &ws,
                                      bool const no_nonbreaking_ws)
@@ -110,18 +107,14 @@
 
 //----------------------------------------------------------------------------//
 /*!
- * \brief Attach the File_Token_Stream::letter to a different file.
+ * \brief Attach the File_Token_Stream to a different file.
  *
  * \param file_name Name of the file to which to attach the token stream.
  *
  * \throw invalid_argument If the input stream cannot be opened.
  */
-<<<<<<< HEAD
 
 void File_Token_Stream::letter::open_() {
-=======
-void File_Token_Stream::open(string const &file_name) {
->>>>>>> bca8a61a
   infile_.close();
   infile_.clear();
   infile_.open(filename_);
@@ -168,6 +161,7 @@
  *
  * \return A string of the form "filename, line #"
  */
+
 string File_Token_Stream::location_() const {
   ostringstream Result;
   if (letter_ != nullptr) {
@@ -183,20 +177,15 @@
  * \brief This function moves the next character in the file stream into the
  *         character buffer.
  */
+
 void File_Token_Stream::fill_character_buffer_() {
-<<<<<<< HEAD
   if (letter_ != nullptr) {
-    char const c = letter_->infile_.get();
+    char const c = static_cast<char>(letter_->infile_.get());
     if (letter_->infile_.fail()) {
       character_push_back_('\0');
     } else {
       character_push_back_(c);
     }
-=======
-  char const c = static_cast<char>(infile_.get());
-  if (infile_.fail()) {
-    character_push_back_('\0');
->>>>>>> bca8a61a
   } else {
     character_push_back_('\0');
   }
@@ -211,14 +200,10 @@
  *
  * \return \c true if an error has occured; \c false otherwise.
  */
-<<<<<<< HEAD
 
 bool File_Token_Stream::error_() const {
   return letter_ != nullptr ? letter_->infile_.fail() : false;
 }
-=======
-bool File_Token_Stream::error_() const { return infile_.fail(); }
->>>>>>> bca8a61a
 
 //----------------------------------------------------------------------------//
 /*!
@@ -228,14 +213,10 @@
  * \return \c true if the end of the text file has been reached; \c false
  * otherwise.
  */
-<<<<<<< HEAD
 
 bool File_Token_Stream::end_() const {
   return letter_ != nullptr ? letter_->infile_.eof() : true;
 }
-=======
-bool File_Token_Stream::end_() const { return infile_.eof(); }
->>>>>>> bca8a61a
 
 //----------------------------------------------------------------------------//
 //! This function sends a message by writing it to the error console stream.
@@ -250,6 +231,7 @@
  * This function sends a message by writing it to the error console stream.
  * This version assumes that the cursor gives the correct error location.
  */
+
 void File_Token_Stream::report(string const &message) {
   Token const token = lookahead();
   cerr << token.location() << ": " << message << endl;
@@ -262,6 +244,7 @@
  * This function sends a message by writing it to the error console stream.
  * This version prints no location information.
  */
+
 void File_Token_Stream::comment(string const &message) {
   cerr << message << endl;
 
@@ -274,6 +257,7 @@
  * stream and flushes its internal buffers, so that scanning resumes at
  * the beginning of the file stream. The error count is also reset.
  */
+
 void File_Token_Stream::rewind() {
   while (!letters_.empty()) {
     letter_ = letters_.top();
