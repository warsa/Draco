--- conflicted
+++ resolved
@@ -1,5 +1,5 @@
 //----------------------------------*-C++-*----------------------------------//
-/*!
+/*! 
  * \file   RTT_Format_Reader/Sides.hh
  * \author B.T. Adams
  * \date   Wed Jun 7 10:33:26 2000
@@ -8,8 +8,7 @@
  *         All rights reserved.
  */
 //---------------------------------------------------------------------------//
-// $Id$
-//---------------------------------------------------------------------------//
+-------------------------------------------------------------------- //
 
 #ifndef __RTT_Format_Reader_Sides_hh__
 #define __RTT_Format_Reader_Sides_hh__
@@ -23,165 +22,92 @@
 #include <string>
 #include <vector>
 
-namespace rtt_RTT_Format_Reader {
-/*!
- * \brief Controls parsing, storing, and accessing the data specific to the
+                                                                  namespace rtt_RTT_Format_Reader {
+  /*!
+ * \brief Controls parsing, storing, and accessing the data specific to the 
  *        sides block of the mesh file.
  */
-<<<<<<< HEAD
-class Sides {
-  // typedefs
-  typedef std::ifstream ifstream;
-  typedef std::string string;
-  typedef std::vector<int> vector_int;
-  typedef std::vector<std::vector<int>> vector_vector_int;
-=======
-class Sides
-{
+  class Sides {
     // typedefs
     typedef std::ifstream ifstream;
     typedef std::string string;
     typedef std::vector<int> vector_int;
     typedef std::vector<std::vector<int>> vector_vector_int;
->>>>>>> 6eb8ff35
 
-  const SideFlags &sideFlags;
-  const Dims &dims;
-  const CellDefs &cellDefs;
-  vector_int sideType;
-  vector_vector_int nodes;
-  vector_vector_int flags;
+    const SideFlags &sideFlags;
+    const Dims &dims;
+    const CellDefs &cellDefs;
+    vector_int sideType;
+    vector_vector_int nodes;
+    vector_vector_int flags;
 
-<<<<<<< HEAD
-public:
-  Sides(const SideFlags &sideFlags_, const Dims &dims_,
-        const CellDefs &cellDefs_)
-      : sideFlags(sideFlags_), dims(dims_), cellDefs(cellDefs_),
-        sideType(dims.get_nsides()), nodes(dims.get_nsides()),
-        flags(dims.get_nsides(), vector_int(dims.get_nside_flag_types())) {}
-  ~Sides() {}
-=======
   public:
-    Sides(const SideFlags & sideFlags_,
-          const Dims & dims_,
-          const CellDefs & cellDefs_)
-        : sideFlags(sideFlags_),
-          dims(dims_),
-          cellDefs(cellDefs_),
-          sideType(dims.get_nsides()),
-          nodes(dims.get_nsides()),
-          flags(dims.get_nsides(), vector_int(dims.get_nside_flag_types()))
-    { /* empty */
+    Sides(const SideFlags &sideFlags_, const Dims &dims_,
+          const CellDefs &cellDefs_)
+        : sideFlags(sideFlags_), dims(dims_), cellDefs(cellDefs_),
+          sideType(dims.get_nsides()), nodes(dims.get_nsides()),
+          flags(dims.get_nsides(),
+                vector_int(dims.get_nside_flag_types())) { /* empty */
     }
 
-    ~Sides() { /* empty */}
->>>>>>> 6eb8ff35
+    ~Sides() { /* empty */
+    }
 
-  void readSides(ifstream &meshfile);
-  void redefineSides();
+    void readSides(ifstream &meshfile);
+    void redefineSides();
 
-private:
-  void readKeyword(ifstream &meshfile);
-  void readData(ifstream &meshfile);
-  void readEndKeyword(ifstream &meshfile);
+  private:
+    void readKeyword(ifstream &meshfile);
+    void readData(ifstream &meshfile);
+    void readEndKeyword(ifstream &meshfile);
 
-<<<<<<< HEAD
-public:
-  /*!
+  public:
+    /*!
  * \brief Returns the side type associated with the specified side.
  * \param side_numb Side number.
  * \return The side type.
  */
-  int get_type(int side_numb) const { return sideType[side_numb]; }
-  /*!
+    int get_type(int side_numb) const { return sideType[side_numb]; }
+    /*!
  * \brief Returns the node numbers associated with each side.
  * \return The node numbers for all of the sides.
  */
-  vector_vector_int get_nodes() const { return nodes; }
-  /*!
+    vector_vector_int get_nodes() const { return nodes; }
+    /*!
  * \brief Returns the node numbers associated with the specified side.
  * \param side_numb Side number.
  * \return The side node numbers.
  */
-  vector_int get_nodes(int side_numb) const { return nodes[side_numb]; }
-  /*!
+    vector_int get_nodes(int side_numb) const { return nodes[side_numb]; }
+    /*!
  * \brief Returns the node number associated with the specified side and 
  *        side-node index.
  * \param side_numb Side number.
  * \param node_numb Side-node index number.
  * \return The side node number.
  */
-  int get_nodes(int side_numb, int node_numb) const {
-    return nodes[side_numb][node_numb];
-  }
-  /*!
+    int get_nodes(int side_numb, int node_numb) const {
+      return nodes[side_numb][node_numb];
+    }
+    /*!
  * \brief Returns the side flag for the specified side and flag index
  * \param side_numb Side number.
  * \param flag_numb Side flag index.
  * \return The side flag.
  */
-  int get_flags(int side_numb, int flag_numb) const {
-    return flags[side_numb][flag_numb];
-  }
-  /*!
- * \brief Returns the index to the side flag type that contains the specified
+    int get_flags(int side_numb, int flag_numb) const {
+      return flags[side_numb][flag_numb];
+    }
+    /*!
+     * \brief Returns the index to the side flag type that contains the
+     * specified
  *        string.
  * \param desired_flag_type Flag type.
  * \return The side flag type index.
  */
-  // int get_flag_type_index(string & desired_flag_type) const
-  // { return sideFlags.get_flag_type_index(desired_flag_type); }
-=======
-  public:
-    /*!
-     * \brief Returns the side type associated with the specified side.
-     * \param side_numb Side number.
-     * \return The side type.
-     */
-    int get_type(int side_numb) const { return sideType[side_numb]; }
-    /*!
-     * \brief Returns the node numbers associated with each side.
-     * \return The node numbers for all of the sides.
-     */
-    vector_vector_int get_nodes() const { return nodes; }
-    /*!
-     * \brief Returns the node numbers associated with the specified side.
-     * \param side_numb Side number.
-     * \return The side node numbers.
-     */
-    vector_int get_nodes(int side_numb) const { return nodes[side_numb]; }
-    /*!
-     * \brief Returns the node number associated with the specified side and
-     *        side-node index.
-     * \param side_numb Side number.
-     * \param node_numb Side-node index number.
-     * \return The side node number.
-     */
-    int get_nodes(int side_numb, int node_numb) const
-    {
-        return nodes[side_numb][node_numb];
-    }
-    /*!
-     * \brief Returns the side flag for the specified side and flag index
-     * \param side_numb Side number.
-     * \param flag_numb Side flag index.
-     * \return The side flag.
-     */
-    int get_flags(int side_numb, int flag_numb) const
-    {
-        return flags[side_numb][flag_numb];
-    }
-    /*!
-     * \brief Returns the index to the side flag type that contains the
-     * specified
-     *        string.
-     * \param desired_flag_type Flag type.
-     * \return The side flag type index.
-     */
     // int get_flag_type_index(string & desired_flag_type) const
     // { return sideFlags.get_flag_type_index(desired_flag_type); }
->>>>>>> 6eb8ff35
-};
+  };
 
 } // end namespace rtt_RTT_Format_Reader
 
