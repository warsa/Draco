--- conflicted
+++ resolved
@@ -1,5 +1,5 @@
 //----------------------------------*-C++-*--------------------------------//
-/*!
+/*! 
  * \file   RTT_Format_Reader/RTT_Mesh_Reader.cc
  * \author B.T. Adams
  * \date   Wed Jun 7 10:33:26 2000
@@ -8,8 +8,6 @@
  *         All rights reserved.
  */
 //---------------------------------------------------------------------------//
-// $Id$
-//---------------------------------------------------------------------------//
 
 #include <algorithm>
 
@@ -22,7 +20,6 @@
 /*!
  * \brief Transforms the RTT_Format data to the CGNS format.
  */
-<<<<<<< HEAD
 void RTT_Mesh_Reader::transform2CGNS(void) {
   Element_Definition::Element_Type cell_def;
   rtt_dsxx::SP<rtt_mesh_element::Element_Definition> cell;
@@ -39,16 +36,26 @@
 
     if (cell_name == "point")
       cell_def = Element_Definition::NODE;
-    else if (cell_name == "line")
+    else if (cell_name == "line" || cell_name == "bar2")
       cell_def = Element_Definition::BAR_2;
-    else if (cell_name == "line_qdr")
+    else if (cell_name == "line_qdr" || cell_name == "bar3")
       cell_def = Element_Definition::BAR_3;
-    else if (cell_name == "triangle")
+    else if (cell_name == "triangle" || cell_name == "tri3")
       cell_def = Element_Definition::TRI_3;
-    else if (cell_name == "triangle_qdr")
+    else if (cell_name == "triangle_qdr" || cell_name == "tri6")
       cell_def = Element_Definition::TRI_6;
-    else if (cell_name == "quad")
+    else if (cell_name == "quad" || cell_name == "quad4")
       cell_def = Element_Definition::QUAD_4;
+    else if (cell_name == "quad5")
+      cell_def = Element_Definition::QUAD_5;
+    else if (cell_name == "quad6")
+      cell_def = Element_Definition::QUAD_6;
+    else if (cell_name == "quad7")
+      cell_def = Element_Definition::QUAD_7;
+    else if (cell_name == "quad8")
+      cell_def = Element_Definition::QUAD_8;
+    else if (cell_name == "quad9")
+      cell_def = Element_Definition::QUAD_9;
     else if (cell_name == "tetrahedron")
       cell_def = Element_Definition::TETRA_4;
     else if (cell_name == "quad_pyr")
@@ -57,194 +64,94 @@
       cell_def = Element_Definition::PENTA_6;
     else if (cell_name == "hexahedron")
       cell_def = Element_Definition::HEXA_8;
-    else
-      cell_def = Element_Definition::POLYGON;
+    else {
+      if (rttMesh->get_dims_ndim() == 2)
+        cell_def = Element_Definition::POLYGON;
+      else if (rttMesh->get_dims_ndim() == 3)
+        cell_def = Element_Definition::POLYHEDRON;
+    }
 
     unique_element_types.push_back(cell_def);
 
     if (cell_def == Element_Definition::POLYGON) {
-      if (rttMesh->get_dims_ndim() == 2) {
-        rtt_dsxx::SP<CellDef> cell_definition(rttMesh->get_cell_defs_def(cd));
-
-        std::vector<Element_Definition> elem_defs;
-        elem_defs.push_back(Element_Definition(Element_Definition::BAR_2));
-
-        std::vector<int> side_types(cell_definition->get_nsides(), 0);
-
-        std::vector<Element_Definition::Node_Location> node_loc(
-            cell_definition->get_nnodes(), Element_Definition::CORNER);
-
-        cell.reset(new rtt_mesh_element::Element_Definition(
-            cell_definition->get_name(), rttMesh->get_dims_ndim(),
-            cell_definition->get_nnodes(), cell_definition->get_nsides(),
-            elem_defs, side_types, cell_definition->get_all_sides(), node_loc));
-      } else {
-        throw std::runtime_error(
-            "Polygon cell definition only supported in 2D");
-      }
+      Insist(rttMesh->get_dims_ndim() == 2,
+             "Polygon cell definition only supported in 2D");
+      rtt_dsxx::SP<CellDef> cell_definition(rttMesh->get_cell_defs_def(cd));
+
+      std::vector<Element_Definition> elem_defs;
+      elem_defs.push_back(Element_Definition(Element_Definition::BAR_2));
+
+      std::vector<int> side_types(cell_definition->get_nsides(), 0);
+
+      cell.reset(new rtt_mesh_element::Element_Definition(
+          cell_definition->get_name(), rttMesh->get_dims_ndim(),
+          cell_definition->get_nnodes(), cell_definition->get_nsides(),
+          elem_defs, side_types, cell_definition->get_all_sides()));
+    } else if (cell_def == Element_Definition::POLYHEDRON) {
+      Insist(rttMesh->get_dims_ndim() == 3,
+             "Polyhedron cell definition only supported in 3D");
+      rtt_dsxx::SP<CellDef> cell_definition(rttMesh->get_cell_defs_def(cd));
+
+      std::vector<int> side_types;
+      std::vector<Element_Definition> elem_defs;
+
+      // check to see if the QUAD_9 element is present in the
+      // cell_definitions
+      // and check for QUAD_4 in the event that a QUAD_9 is in fact
+      // present
+      bool have_quad9(false);
+      bool have_quad4(false);
+      for (unsigned s = 0; s < cell_definition->get_nsides(); ++s) {
+        int side_type(cell_definition->get_side_types(s));
+
+        std::vector<int>::iterator sit(
+            std::find(side_types.begin(), side_types.end(), side_type));
+        if (sit == side_types.end()) {
+          Element_Definition elem_def(*cell_definitions[side_type]);
+          if (elem_def.get_type() == Element_Definition::QUAD_4)
+            have_quad4 = true;
+          else if (elem_def.get_type() == Element_Definition::QUAD_4)
+            have_quad9 = true;
+        }
+      }
+
+      if (have_quad9) {
+        Insist(have_quad4, "quad or quad4 must appear in the cell_defs "
+                           "block when a quad9 is in a polyhedron");
+      }
+
+      for (unsigned s = 0; s < cell_definition->get_nsides(); ++s) {
+        int side_type(cell_definition->get_side_types(s));
+
+        // check to see if this side type has already been added to the
+        // elem_defs list of sides
+        std::vector<int>::iterator sit(
+            std::find(side_types.begin(), side_types.end(), side_type));
+        if (sit == side_types.end()) {
+          // not yet added for this polyhedron, so create an element
+          // of this type
+          Element_Definition elem_def(*cell_definitions[side_type]);
+
+          // push the new element on the list
+          elem_defs.push_back(elem_def);
+        }
+        side_types.push_back(side_type);
+      }
+
+      for (unsigned i = 0; i < side_types.size(); ++i) {
+        side_types[i] -= elem_defs.size();
+      }
+
+      cell.reset(new rtt_mesh_element::Element_Definition(
+          cell_definition->get_name(), rttMesh->get_dims_ndim(),
+          cell_definition->get_nnodes(), cell_definition->get_nsides(),
+          elem_defs, side_types, cell_definition->get_all_sides()));
     } else {
       cell.reset(new rtt_mesh_element::Element_Definition(cell_def));
     }
-=======
-void RTT_Mesh_Reader::transform2CGNS(void)
-{
-    Element_Definition::Element_Type cell_def;
-    rtt_dsxx::SP<rtt_mesh_element::Element_Definition> cell;
-    std::vector<rtt_dsxx::SP<rtt_mesh_element::Element_Definition>>
-        cell_definitions;
-    vector_int new_side_types;
-    std::vector<std::vector<size_t>> new_ordered_sides;
-    vector_vector_int cell_side_types(rttMesh->get_dims_ncell_defs());
-    std::vector<std::vector<std::vector<size_t>>> cell_ordered_sides(
-        rttMesh->get_dims_ncell_defs());
-
-    for (unsigned cd = 0; cd < rttMesh->get_dims_ncell_defs(); cd++)
-    {
-        string cell_name = rttMesh->get_cell_defs_name(cd);
-
-        if (cell_name == "point")
-            cell_def = Element_Definition::NODE;
-        else if (cell_name == "line" || cell_name == "bar2")
-            cell_def = Element_Definition::BAR_2;
-        else if (cell_name == "line_qdr" || cell_name == "bar3")
-            cell_def = Element_Definition::BAR_3;
-        else if (cell_name == "triangle" || cell_name == "tri3")
-            cell_def = Element_Definition::TRI_3;
-        else if (cell_name == "triangle_qdr" || cell_name == "tri6")
-            cell_def = Element_Definition::TRI_6;
-        else if (cell_name == "quad" || cell_name == "quad4")
-            cell_def = Element_Definition::QUAD_4;
-        else if (cell_name == "quad5")
-            cell_def = Element_Definition::QUAD_5;
-        else if (cell_name == "quad6")
-            cell_def = Element_Definition::QUAD_6;
-        else if (cell_name == "quad7")
-            cell_def = Element_Definition::QUAD_7;
-        else if (cell_name == "quad8")
-            cell_def = Element_Definition::QUAD_8;
-        else if (cell_name == "quad9")
-            cell_def = Element_Definition::QUAD_9;
-        else if (cell_name == "tetrahedron")
-            cell_def = Element_Definition::TETRA_4;
-        else if (cell_name == "quad_pyr")
-            cell_def = Element_Definition::PYRA_5;
-        else if (cell_name == "tri_prism")
-            cell_def = Element_Definition::PENTA_6;
-        else if (cell_name == "hexahedron")
-            cell_def = Element_Definition::HEXA_8;
-        else
-        {
-            if (rttMesh->get_dims_ndim() == 2)
-                cell_def = Element_Definition::POLYGON;
-            else if (rttMesh->get_dims_ndim() == 3)
-                cell_def = Element_Definition::POLYHEDRON;
-        }
-
-        unique_element_types.push_back(cell_def);
-
-        if (cell_def == Element_Definition::POLYGON)
-        {
-            Insist(rttMesh->get_dims_ndim() == 2,
-                   "Polygon cell definition only supported in 2D");
-            rtt_dsxx::SP<CellDef> cell_definition(
-                rttMesh->get_cell_defs_def(cd));
-
-            std::vector<Element_Definition> elem_defs;
-            elem_defs.push_back(Element_Definition(Element_Definition::BAR_2));
-
-            std::vector<int> side_types(cell_definition->get_nsides(), 0);
-
-            cell.reset(new rtt_mesh_element::Element_Definition(
-                cell_definition->get_name(),
-                rttMesh->get_dims_ndim(),
-                cell_definition->get_nnodes(),
-                cell_definition->get_nsides(),
-                elem_defs,
-                side_types,
-                cell_definition->get_all_sides()));
-        }
-        else if (cell_def == Element_Definition::POLYHEDRON)
-        {
-            Insist(rttMesh->get_dims_ndim() == 3,
-                   "Polyhedron cell definition only supported in 3D");
-            rtt_dsxx::SP<CellDef> cell_definition(
-                rttMesh->get_cell_defs_def(cd));
-
-            std::vector<int> side_types;
-            std::vector<Element_Definition> elem_defs;
-
-            // check to see if the QUAD_9 element is present in the
-            // cell_definitions
-            // and check for QUAD_4 in the event that a QUAD_9 is in fact
-            // present
-            bool have_quad9(false);
-            bool have_quad4(false);
-            for (unsigned s = 0; s < cell_definition->get_nsides(); ++s)
-            {
-                int side_type(cell_definition->get_side_types(s));
-
-                std::vector<int>::iterator sit(
-                    std::find(side_types.begin(), side_types.end(), side_type));
-                if (sit == side_types.end())
-                {
-                    Element_Definition elem_def(*cell_definitions[side_type]);
-                    if (elem_def.get_type() == Element_Definition::QUAD_4)
-                        have_quad4 = true;
-                    else if (elem_def.get_type() == Element_Definition::QUAD_4)
-                        have_quad9 = true;
-                }
-            }
-
-            if (have_quad9)
-            {
-                Insist(have_quad4,
-                       "quad or quad4 must appear in the cell_defs "
-                       "block when a quad9 is in a polyhedron");
-            }
-
-            for (unsigned s = 0; s < cell_definition->get_nsides(); ++s)
-            {
-                int side_type(cell_definition->get_side_types(s));
-
-                // check to see if this side type has already been added to the
-                // elem_defs list of sides
-                std::vector<int>::iterator sit(
-                    std::find(side_types.begin(), side_types.end(), side_type));
-                if (sit == side_types.end())
-                {
-                    // not yet added for this polyhedron, so create an element
-                    // of this type
-                    Element_Definition elem_def(*cell_definitions[side_type]);
-
-                    // push the new element on the list
-                    elem_defs.push_back(elem_def);
-                }
-                side_types.push_back(side_type);
-            }
-
-            for (unsigned i = 0; i < side_types.size(); ++i)
-            {
-                side_types[i] -= elem_defs.size();
-            }
-
-            cell.reset(new rtt_mesh_element::Element_Definition(
-                cell_definition->get_name(),
-                rttMesh->get_dims_ndim(),
-                cell_definition->get_nnodes(),
-                cell_definition->get_nsides(),
-                elem_defs,
-                side_types,
-                cell_definition->get_all_sides()));
-        }
-        else
-        {
-            cell.reset(new rtt_mesh_element::Element_Definition(cell_def));
-        }
->>>>>>> 6eb8ff35
 
     cell_definitions.push_back(cell);
 
-<<<<<<< HEAD
     new_side_types.resize(cell->get_number_of_sides());
     new_ordered_sides.resize(cell->get_number_of_sides());
     for (unsigned s = 0; s < cell->get_number_of_sides(); s++) {
@@ -253,35 +160,6 @@
                      cell->get_side_type(s).get_type()) -
            unique_element_types.begin());
       new_ordered_sides[s] = cell->get_side_nodes(s);
-=======
-        new_side_types.resize(cell->get_number_of_sides());
-        new_ordered_sides.resize(cell->get_number_of_sides());
-        for (unsigned s = 0; s < cell->get_number_of_sides(); s++)
-        {
-            new_side_types[s] = (std::find(unique_element_types.begin(),
-                                           unique_element_types.end(),
-                                           cell->get_side_type(s).get_type()) -
-                                 unique_element_types.begin());
-            new_ordered_sides[s] = cell->get_side_nodes(s);
-        }
-        Check(cd < cell_side_types.size() && cd < cell_ordered_sides.size());
-        cell_side_types[cd] = new_side_types;
-        cell_ordered_sides[cd] = new_ordered_sides;
-    }
-
-    rttMesh->reformatData(cell_side_types, cell_ordered_sides);
-
-    // Load the element types vector.
-    for (size_t s = 0; s < rttMesh->get_dims_nsides(); s++)
-        element_types.push_back(
-            unique_element_types[rttMesh->get_sides_type(s)]);
-
-    for (size_t c = 0; c < rttMesh->get_dims_ncells(); c++)
-    {
-        element_types.push_back(
-            unique_element_types[rttMesh->get_cells_type(c)]);
-        element_defs.push_back(cell_definitions[rttMesh->get_cells_type(c)]);
->>>>>>> 6eb8ff35
     }
     Check(cd < cell_side_types.size() && cd < cell_ordered_sides.size());
     cell_side_types[cd] = new_side_types;
@@ -292,6 +170,7 @@
   // Load the element types vector.
   for (size_t s = 0; s < rttMesh->get_dims_nsides(); s++)
     element_types.push_back(unique_element_types[rttMesh->get_sides_type(s)]);
+
   for (size_t c = 0; c < rttMesh->get_dims_ncells(); c++) {
     element_types.push_back(unique_element_types[rttMesh->get_cells_type(c)]);
     element_defs.push_back(cell_definitions[rttMesh->get_cells_type(c)]);
@@ -302,7 +181,6 @@
  *        and cells).
  * \return The node numbers.
  */
-<<<<<<< HEAD
 std::vector<std::vector<int>> RTT_Mesh_Reader::get_element_nodes() const {
   vector_vector_int element_nodes(rttMesh->get_dims_nsides() +
                                   rttMesh->get_dims_ncells());
@@ -314,31 +192,15 @@
   for (size_t i = 0; i < rttMesh->get_dims_ncells(); i++) {
     element_nodes[i + nsides] = rttMesh->get_cells_nodes(i);
   }
-=======
-std::vector<std::vector<int>> RTT_Mesh_Reader::get_element_nodes() const
-{
-    vector_vector_int element_nodes(rttMesh->get_dims_nsides() +
-                                    rttMesh->get_dims_ncells());
-
-    for (size_t i = 0; i < rttMesh->get_dims_nsides(); i++)
-        element_nodes[i] = rttMesh->get_sides_nodes(i);
-
-    int nsides = rttMesh->get_dims_nsides();
-    for (size_t i = 0; i < rttMesh->get_dims_ncells(); i++)
-    {
-        element_nodes[i + nsides] = rttMesh->get_cells_nodes(i);
-    }
->>>>>>> 6eb8ff35
 
   return element_nodes;
 }
 /*!
  * \brief Returns the nodes associated with each node_flag_type_name and
  *        node_flag_name combination.
- * \return The nodes associated with each node_flag_type_name/node_flag_name
+ * \return The nodes associated with each node_flag_type_name/node_flag_name 
  *         combination.
  */
-<<<<<<< HEAD
 std::map<std::string, std::set<int>> RTT_Mesh_Reader::get_node_sets() const {
   std::map<string, set_int> node_sets;
   string flag_types_and_names;
@@ -358,46 +220,17 @@
           node_flags.insert(node);
       }
       node_sets.insert(std::make_pair(flag_types_and_names, node_flags));
-=======
-std::map<std::string, std::set<int>> RTT_Mesh_Reader::get_node_sets() const
-{
-    std::map<string, set_int> node_sets;
-    string flag_types_and_names;
-
-    // loop over the number of node flag types.
-    for (size_t type = 0; type < rttMesh->get_dims_nnode_flag_types(); type++)
-    {
-        // loop over the number of node flags for this type.
-        for (size_t flag = 0; flag < rttMesh->get_dims_nnode_flags(type);
-             flag++)
-        {
-            set_int node_flags;
-            flag_types_and_names = rttMesh->get_node_flags_flag_type(type);
-            flag_types_and_names.append("/");
-            flag_types_and_names +=
-                rttMesh->get_node_flags_flag_name(type, flag);
-            int flag_number = rttMesh->get_node_flags_flag_number(type, flag);
-            // loop over the nodes.
-            for (size_t node = 0; node < rttMesh->get_dims_nnodes(); node++)
-            {
-                if (flag_number == rttMesh->get_nodes_flags(node, type))
-                    node_flags.insert(node);
-            }
-            node_sets.insert(std::make_pair(flag_types_and_names, node_flags));
-        }
->>>>>>> 6eb8ff35
     }
   }
   return node_sets;
 }
 /*!
- * \brief Returns the elements (i.e., sides and cells) associated with each
+ * \brief Returns the elements (i.e., sides and cells) associated with each 
  *        flag_type_name and flag_name combination for the sides and cells
  *        read from the mesh file data.
- * \return The elements associated with each flag_type_name/flag_name
+ * \return The elements associated with each flag_type_name/flag_name 
  *         combination.
  */
-<<<<<<< HEAD
 std::map<std::string, std::set<int>> RTT_Mesh_Reader::get_element_sets() const {
   std::map<string, set_int> element_sets;
   string flag_types_and_names;
@@ -419,6 +252,7 @@
       element_sets.insert(std::make_pair(flag_types_and_names, side_flags));
     }
   }
+
   int nsides = rttMesh->get_dims_nsides();
   // loop over the number of cell flag types.
   for (size_t type = 0; type < rttMesh->get_dims_ncell_flag_types(); type++) {
@@ -434,88 +268,17 @@
         if (flag_number == rttMesh->get_cells_flags(cell, type))
           cell_flags.insert(cell + nsides);
       }
-      // Allow the possibility that the cells could haved identical
-      // flags as the sides.
+      // Allow the possibility that the cells could have identical flags
+      // as the sides.
       if (element_sets.count(flag_types_and_names) != 0) {
         set_int side_set = element_sets.find(flag_types_and_names)->second;
         for (set_int::const_iterator side_set_itr = side_set.begin();
-             side_set_itr != side_set.end(); side_set_itr++)
+             side_set_itr != side_set.end(); side_set_itr++) {
           cell_flags.insert(*side_set_itr);
+        }
         element_sets.erase(flag_types_and_names);
       }
       element_sets.insert(std::make_pair(flag_types_and_names, cell_flags));
-=======
-std::map<std::string, std::set<int>> RTT_Mesh_Reader::get_element_sets() const
-{
-    std::map<string, set_int> element_sets;
-    string flag_types_and_names;
-
-    // loop over the number of side flag types.
-    for (size_t type = 0; type < rttMesh->get_dims_nside_flag_types(); type++)
-    {
-        // loop over the number of side flags for this type.
-        for (size_t flag = 0; flag < rttMesh->get_dims_nside_flags(type);
-             flag++)
-        {
-            set_int side_flags;
-            flag_types_and_names = rttMesh->get_side_flags_flag_type(type);
-            flag_types_and_names.append("/");
-            flag_types_and_names +=
-                rttMesh->get_side_flags_flag_name(type, flag);
-            int flag_number = rttMesh->get_side_flags_flag_number(type, flag);
-            // loop over the sides.
-            for (size_t side = 0; side < rttMesh->get_dims_nsides(); side++)
-            {
-                if (flag_number == rttMesh->get_sides_flags(side, type))
-                    side_flags.insert(side);
-            }
-            element_sets.insert(
-                std::make_pair(flag_types_and_names, side_flags));
-        }
-    }
-
-    int nsides = rttMesh->get_dims_nsides();
-    // loop over the number of cell flag types.
-    for (size_t type = 0; type < rttMesh->get_dims_ncell_flag_types(); type++)
-    {
-        // loop over the number of cell flags for this type.
-        for (size_t flag = 0; flag < rttMesh->get_dims_ncell_flags(type);
-             flag++)
-        {
-            set_int cell_flags;
-
-            flag_types_and_names = rttMesh->get_cell_flags_flag_type(type);
-            flag_types_and_names.append("/");
-            flag_types_and_names +=
-                rttMesh->get_cell_flags_flag_name(type, flag);
-            int flag_number = rttMesh->get_cell_flags_flag_number(type, flag);
-
-            // loop over the cells.
-            for (size_t cell = 0; cell < rttMesh->get_dims_ncells(); cell++)
-            {
-                if (flag_number == rttMesh->get_cells_flags(cell, type))
-                    cell_flags.insert(cell + nsides);
-            }
-
-            // Allow the possibility that the cells could have identical flags
-            // as the sides.
-            if (element_sets.count(flag_types_and_names) != 0)
-            {
-                set_int side_set =
-                    element_sets.find(flag_types_and_names)->second;
-                for (set_int::const_iterator side_set_itr = side_set.begin();
-                     side_set_itr != side_set.end();
-                     side_set_itr++)
-                {
-                    cell_flags.insert(*side_set_itr);
-                }
-                element_sets.erase(flag_types_and_names);
-            }
-
-            element_sets.insert(
-                std::make_pair(flag_types_and_names, cell_flags));
-        }
->>>>>>> 6eb8ff35
     }
   }
 
@@ -525,7 +288,6 @@
  * \brief Performs a basic sanity check on the mesh file data.
  * \return Acceptablity of the mesh file data.
  */
-<<<<<<< HEAD
 bool RTT_Mesh_Reader::invariant() const {
   bool test =
       (rttMesh->get_dims_ndim() > 0) && (rttMesh->get_dims_nnodes() > 0) &&
@@ -536,19 +298,6 @@
       (rttMesh->get_dims_ncell_defs() >= rttMesh->get_dims_nside_types()) &&
       (rttMesh->get_dims_ncell_defs() >= rttMesh->get_dims_ncell_types());
   return test;
-=======
-bool RTT_Mesh_Reader::invariant() const
-{
-    bool test =
-        (rttMesh->get_dims_ndim() > 0) && (rttMesh->get_dims_nnodes() > 0) &&
-        (rttMesh->get_dims_nsides() > 0) && (rttMesh->get_dims_ncells() > 0) &&
-        (rttMesh->get_dims_ncell_defs() > 0) &&
-        (rttMesh->get_dims_nside_types() > 0) &&
-        (rttMesh->get_dims_ncell_types() > 0) &&
-        (rttMesh->get_dims_ncell_defs() >= rttMesh->get_dims_nside_types()) &&
-        (rttMesh->get_dims_ncell_defs() >= rttMesh->get_dims_ncell_types());
-    return test;
->>>>>>> 6eb8ff35
 }
 
 } // end namespace rtt_RTT_Format_Reader
